--- conflicted
+++ resolved
@@ -29,13 +29,8 @@
     "@nestjs/testing": "7.6.7",
     "@types/express": "4.17.11",
     "@types/jest": "26.0.20",
-<<<<<<< HEAD
-    "@types/mongoose": "5.10.3",
-    "@types/node": "14.14.22",
-=======
     "@types/mongoose": "5.7.36",
     "@types/node": "14.14.25",
->>>>>>> 12faa999
     "@types/supertest": "2.0.10",
     "@typescript-eslint/eslint-plugin": "4.14.1",
     "@typescript-eslint/parser": "4.14.1",
