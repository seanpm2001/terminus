--- conflicted
+++ resolved
@@ -26,16 +26,12 @@
   },
   "devDependencies": {
     "@types/jest": "26.0.20",
-<<<<<<< HEAD
-    "@types/node": "14.14.22",
+    "@types/node": "14.14.25",
     "@typescript-eslint/eslint-plugin": "4.14.1",
     "@typescript-eslint/parser": "4.14.1",
     "eslint": "7.19.0",
     "eslint-config-prettier": "7.2.0",
     "eslint-plugin-import": "2.22.1",
-=======
-    "@types/node": "14.14.25",
->>>>>>> 4de98e93
     "jest": "26.6.3",
     "supertest": "6.1.3",
     "ts-jest": "26.5.0",
